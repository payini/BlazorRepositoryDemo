﻿@page "/"
<<<<<<< HEAD
@inject CustomerIndexedDBSyncRepository CustomerManager
=======
@inject NavigationManager NavigationManager
@inject CustomerRepository CustomerManager
>>>>>>> f511541a

<h1>Repository Demo</h1>
<button @onclick="GoToSyncDemo">Go to offline sync demo</button>
<br/><br/>

@foreach (var customer in Customers)
{
    <p>(@customer.Id) @customer.Name, @customer.Email</p>
}

<button @onclick="UpdateIsadora">Update Isadora</button>
<button @onclick="DeleteRocky">Delete Rocky</button>
<button @onclick="DeleteHugh">Delete Hugh</button>
<button @onclick="GetJenny">GetJenny</button>
<button @onclick="ResetData">Reset Data</button>
<br />
<br />
<p>
    Search by Name: <input @bind=@SearchFilter />
    <button @onclick="Search">Search</button>
    <br />
    <br />
    <input style="zoom:1.5;" type="checkbox" @bind="CaseSensitive" /> Case Sensitive
    <br />
    <input style="zoom:1.5;" type="checkbox" @bind="Descending" /> Descending Order
    <br />
    <br />
    Options:<br />
    <select @onchange="SelectedOptionChanged" size=3 style="padding:10px;">
        <option selected value="StartsWith">Starts With</option>
        <option value="EndsWith">Ends With</option>
        <option value="Contains">Contains</option>
    </select>

</p>

<br />
<br />
<p>@JennyMessage</p>

@code
{
    List<Customer> Customers = new List<Customer>();
    string JennyMessage = "";
    string SearchFilter = "";
    bool CaseSensitive = false;
    bool Descending = false;
    FilterOperator filterOption = FilterOperator.StartsWith;

    void SelectedOptionChanged(ChangeEventArgs args)
    {
        switch (args.Value.ToString())
        {
            case "StartsWith":
                filterOption = FilterOperator.StartsWith;
                break;
            case "EndsWith":
                filterOption = FilterOperator.EndsWith;
                break;
            case "Contains":
                filterOption = FilterOperator.Contains;
                break;
        }
    }
    void GoToSyncDemo()
    {
        NavigationManager.NavigateTo("syncdemo");
    }

    async Task Search()
    {
        try
        {
            var expression = new QueryFilter<Customer>();

            expression.FilterProperties.Add(new FilterProperty { Name = "Name", Value = SearchFilter, Operator = filterOption, CaseSensitive = CaseSensitive });
            expression.OrderByPropertyName = "Name";
            expression.OrderByDescending = Descending;

            //// Example, return where Id = 2
            //expression.FilterProperties.Add(new FilterProperty { Name = "Id", Value = "2", Operator = FilterOperator.Equals });
            //expression.OrderByPropertyName = "Name";
            //expression.OrderByDescending = Descending;

            //// Example, return where Id > 1
            //expression.FilterProperties.Add(new FilterProperty { Name = "Id", Value = "1", Operator = FilterOperator.GreaterThan });
            //expression.OrderByPropertyName = "Name";
            //expression.OrderByDescending = Descending;


            var list = await CustomerManager.GetAsync(expression);
            Customers = list.ToList();

        }
        catch (Exception ex)
        {
            var msg = ex.Message;
        }
    }

    async Task DeleteRocky()
    {
        var rocky = (from x in Customers
                     where x.Email == "rocky@rhodes.com"
                     select x).FirstOrDefault();
        if (rocky != null)
        {
            await CustomerManager.DeleteAsync(rocky);
            await Reload();
        }
    }

    async Task DeleteHugh()
    {
        var hugh = (from x in Customers
                    where x.Email == "hugh@jass.com"
                    select x).FirstOrDefault();
        if (hugh != null)
        {
            await CustomerManager.DeleteAsync(hugh);
            await Reload();
        }
    }

    async Task UpdateIsadora()
    {
        var isadora = (from x in Customers
                       where x.Email == "isadora@jarr.com"
                       select x).FirstOrDefault();
        if (isadora != null)
        {
            isadora.Email = "isadora@isadorajarr.com";
            await CustomerManager.UpdateAsync(isadora);
            await Reload();
        }
    }

    async Task GetJenny()
    {
        JennyMessage = "";
        var jenny = (from x in Customers
                     where x.Email == "jenny@jones.com"
                     select x).FirstOrDefault();
        if (jenny != null)
        {
            var jennyDb = await CustomerManager.GetByIdAsync(jenny.Id);
            if (jennyDb != null)
            {
                JennyMessage = $"Retrieved Jenny via Id {jennyDb.Id}";
            }
        }
        await InvokeAsync(StateHasChanged);
    }

    protected override async Task OnInitializedAsync()
    {
        await AddCustomers();
    }

    async Task ResetData()
    {
        await CustomerManager.DeleteAllAsync();
        await AddCustomers();
    }

    async Task Reload()
    {
        JennyMessage = "";
        var list = await CustomerManager.GetAllAsync();
        if (list != null)
        {
            Customers = list.ToList();
            await InvokeAsync(StateHasChanged);
        }
    }

    async Task AddCustomers()
    {

        // Added these lines to not clobber the existing data
        var all = await CustomerManager.GetAllAsync();
        if (all?.Count() > 0)
        {
            await Reload();
            return;
        }

        Customers.Clear();

        await CustomerManager.InsertAsync(new Customer
            {
                Id = 1,
                Name = "Isadora Jarr",
                Email = "isadora@jarr.com"
            });

        await CustomerManager.InsertAsync(new Customer
            {
                Id = 2,
                Name = "Rocky Rhodes",
                Email = "rocky@rhodes.com"
            });

        await CustomerManager.InsertAsync(new Customer
            {
                Id = 3,
                Name = "Jenny Jones",
                Email = "jenny@jones.com"
            });

        await CustomerManager.InsertAsync(new Customer
            {
                Id = 4,
                Name = "Hugh Jass",
                Email = "hugh@jass.com"
            });

        await Reload();
    }
}<|MERGE_RESOLUTION|>--- conflicted
+++ resolved
@@ -1,10 +1,6 @@
 ﻿@page "/"
-<<<<<<< HEAD
-@inject CustomerIndexedDBSyncRepository CustomerManager
-=======
 @inject NavigationManager NavigationManager
 @inject CustomerRepository CustomerManager
->>>>>>> f511541a
 
 <h1>Repository Demo</h1>
 <button @onclick="GoToSyncDemo">Go to offline sync demo</button>
@@ -44,6 +40,7 @@
 <br />
 <br />
 <p>@JennyMessage</p>
+
 
 @code
 {
@@ -124,7 +121,7 @@
                     select x).FirstOrDefault();
         if (hugh != null)
         {
-            await CustomerManager.DeleteAsync(hugh);
+            await CustomerManager.DeleteByIdAsync(hugh.Id);
             await Reload();
         }
     }
@@ -183,10 +180,10 @@
 
     async Task AddCustomers()
     {
-
+        
         // Added these lines to not clobber the existing data
         var all = await CustomerManager.GetAllAsync();
-        if (all?.Count() > 0)
+        if (all.Count() > 0)
         {
             await Reload();
             return;
