--- conflicted
+++ resolved
@@ -3,11 +3,7 @@
 <div class="page">
     <main>
         <div class="top-row px-4">
-<<<<<<< HEAD
-              <ConnectivityIndicator>
-=======
             <ConnectivityIndicator>
->>>>>>> f511541a
                 <ShowOnline>
                     <img alt="Online" title="Application running online." src="./images/internet-on.png" />
                 </ShowOnline>
@@ -15,10 +11,6 @@
                     <img alt="Offline" title="Application running offline." src="./images/internet-off.png" />
                 </ShowOffline>
             </ConnectivityIndicator>
-<<<<<<< HEAD
-
-=======
->>>>>>> f511541a
             <a href="https://docs.microsoft.com/aspnet/" target="_blank">About</a>
         </div>
 
